{
  "name": "express-graphql",
  "version": "0.6.2",
  "description": "Production ready GraphQL HTTP middleware.",
  "contributors": [
    "Lee Byron <lee@leebyron.com> (http://leebyron.com/)",
    "Daniel Schafer <dschafer@fb.com>",
    "Caleb Meredith <calebmeredith8@gmail.com>"
  ],
  "license": "BSD-3-Clause",
  "bugs": {
    "url": "https://github.com/graphql/express-graphql/issues"
  },
  "repository": {
    "type": "git",
    "url": "http://github.com/graphql/express-graphql.git"
  },
  "keywords": [
    "express",
    "connect",
    "http",
    "graphql",
    "middleware",
    "api"
  ],
  "main": "dist/index.js",
  "directories": {
    "lib": "./dist"
  },
  "files": [
    "dist",
    "README.md",
    "LICENSE",
    "PATENTS"
  ],
  "options": {
    "mocha": "--require resources/mocha-bootload src/**/__tests__/**/*.js"
  },
  "babel": {
    "presets": [
      "es2015"
    ],
    "plugins": [
      "transform-class-properties",
      "transform-flow-strip-types"
    ]
  },
  "scripts": {
    "prepublish": ". ./resources/prepublish.sh",
    "test": "npm run lint && npm run check && npm run testonly",
    "testonly": "mocha $npm_package_options_mocha",
    "lint": "eslint src",
    "check": "flow check",
    "build": "rm -rf dist/* && babel src --ignore __tests__ --out-dir dist",
    "watch": "node resources/watch.js",
    "cover": "babel-node node_modules/.bin/isparta cover --root src --report html node_modules/.bin/_mocha -- $npm_package_options_mocha",
    "cover:lcov": "babel-node node_modules/.bin/isparta cover --root src --report lcovonly node_modules/.bin/_mocha -- $npm_package_options_mocha",
    "preversion": "npm test"
  },
  "dependencies": {
    "accepts": "^1.3.0",
    "content-type": "^1.0.2",
    "http-errors": "^1.3.0",
    "raw-body": "^2.1.0"
  },
  "devDependencies": {
    "babel-cli": "6.22.2",
    "babel-eslint": "7.1.1",
    "babel-plugin-transform-async-to-generator": "6.22.0",
    "babel-plugin-transform-class-properties": "6.22.0",
    "babel-plugin-transform-flow-strip-types": "6.22.0",
    "babel-plugin-transform-runtime": "6.22.0",
    "babel-preset-es2015": "6.22.0",
    "babel-register": "6.23.0",
    "babel-runtime": "6.23.0",
    "body-parser": "1.17.0",
    "chai": "3.5.0",
    "connect": "3.6.0",
<<<<<<< HEAD
    "coveralls": "2.12.0",
    "eslint": "3.16.1",
=======
    "coveralls": "2.11.16",
    "eslint": "3.17.0",
>>>>>>> 032c1a71
    "eslint-plugin-babel": "4.1.0",
    "eslint-plugin-flowtype": "2.30.0",
    "express": "4.14.1",
    "express3": "*",
    "flow-bin": "0.41.0",
    "graphql": "0.9.0",
    "isparta": "4.0.0",
    "mocha": "3.2.0",
    "multer": "1.3.0",
    "sane": "1.6.0",
    "sinon": "2.0.0-pre.6",
    "supertest": "3.0.0",
    "supertest-as-promised": "4.0.2"
  },
  "peerDependencies": {
    "graphql": "^0.5.0-b || ^0.6.0 || ^0.7.0 || ^0.8.0-b || ^0.9.0"
  }
}<|MERGE_RESOLUTION|>--- conflicted
+++ resolved
@@ -76,13 +76,8 @@
     "body-parser": "1.17.0",
     "chai": "3.5.0",
     "connect": "3.6.0",
-<<<<<<< HEAD
     "coveralls": "2.12.0",
-    "eslint": "3.16.1",
-=======
-    "coveralls": "2.11.16",
     "eslint": "3.17.0",
->>>>>>> 032c1a71
     "eslint-plugin-babel": "4.1.0",
     "eslint-plugin-flowtype": "2.30.0",
     "express": "4.14.1",
